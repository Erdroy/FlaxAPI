// Copyright (c) 2012-2019 Wojciech Figat. All rights reserved.

using System;
using System.Collections.Generic;
using System.IO;
using System.Linq;
using System.Reflection;
using System.Runtime.CompilerServices;

namespace FlaxEngine
{
    /// <summary>
    /// Class with helper functions.
    /// </summary>
    public static class Utils
    {
        /// <summary>
        /// Copies data from one memory location to another using an unmanaged memory pointers.
        /// </summary>
        /// <remarks>
        /// Uses low-level memcpy call.
        /// </remarks>
        /// <param name="source">The source location.</param>
        /// <param name="destination">The destination location.</param>
        /// <param name="length">The length (amount of bytes to copy).</param>
        [MethodImpl(MethodImplOptions.InternalCall)]
        public static extern void MemoryCopy(IntPtr source, IntPtr destination, int length);

        /// <summary>
        /// Rounds the floating point value up to 1 decimal place.
        /// </summary>
        /// <param name="value">The value.</param>
        /// <returns>The rounded result.</returns>
        public static float RoundTo1DecimalPlace(float value)
        {
            return (float)Math.Round(value * 10) / 10;
        }

        /// <summary>
        /// Rounds the floating point value up to 2 decimal places.
        /// </summary>
        /// <param name="value">The value.</param>
        /// <returns>The rounded result.</returns>
        public static float RoundTo2DecimalPlaces(float value)
        {
            return (float)Math.Round(value * 100) / 100;
        }

        /// <summary>
        /// Rounds the floating point value up to 3 decimal places.
        /// </summary>
        /// <param name="value">The value.</param>
        /// <returns>The rounded result.</returns>
        public static float RoundTo3DecimalPlaces(float value)
        {
            return (float)Math.Round(value * 1000) / 1000;
        }

        /// <summary>
        /// Gets the empty array of the given type (shared one).
        /// </summary>
        /// <typeparam name="T">The type.</typeparam>
        /// <returns>The empty array object.</returns>
        public static T[] GetEmptyArray<T>()
        {
            return Enumerable.Empty<T>() as T[];
        }

        /// <summary>
        /// Determines whether two arrays are equal by comparing the elements by using the default equality comparer for their type.
        /// </summary>
        /// <typeparam name="T">The type of the elements of the input sequences.</typeparam>
        /// <param name="a1">The first array.</param>
        /// <param name="a2">The second array.</param>
        /// <returns><c>true</c> if the two source sequences are of equal length and their corresponding elements are equal according to the default equality comparer for their type; otherwise, <c>false</c>.</returns>
        public static bool ArraysEqual<T>(T[] a1, T[] a2)
        {
            if (ReferenceEquals(a1, a2))
                return true;

            if (a1 == null || a2 == null)
                return false;

            if (a1.Length != a2.Length)
                return false;

            var comparer = EqualityComparer<T>.Default;
            for (int i = 0; i < a1.Length; i++)
            {
                if (!comparer.Equals(a1[i], a2[i]))
                    return false;
            }

            return true;
        }

        /// <summary>
        /// Determines whether two arrays are equal by comparing the elements by using the default equality comparer for their type.
        /// </summary>
        /// <typeparam name="T">The type of the elements of the input sequences.</typeparam>
        /// <param name="a1">The first array.</param>
        /// <param name="a2">The second array.</param>
        /// <returns><c>true</c> if the two source sequences are of equal length and their corresponding elements are equal according to the default equality comparer for their type; otherwise, <c>false</c>.</returns>
        public static bool ArraysEqual<T>(T[] a1, IReadOnlyList<T> a2)
        {
            if (a1 == null || a2 == null)
                return false;

            if (a1.Length != a2.Count)
                return false;

            var comparer = EqualityComparer<T>.Default;
            for (int i = 0; i < a1.Length; i++)
            {
                if (!comparer.Equals(a1[i], a2[i]))
                    return false;
            }

            return true;
        }

        /// <summary>
        /// Determines whether two arrays are equal by comparing the elements by using the default equality comparer for their type.
        /// </summary>
        /// <typeparam name="T">The type of the elements of the input sequences.</typeparam>
        /// <param name="a1">The first array.</param>
        /// <param name="a2">The second array.</param>
        /// <returns><c>true</c> if the two source sequences are of equal length and their corresponding elements are equal according to the default equality comparer for their type; otherwise, <c>false</c>.</returns>
        public static bool ArraysEqual<T>(List<T> a1, List<T> a2)
        {
            if (ReferenceEquals(a1, a2))
                return true;

            if (a1 == null || a2 == null)
                return false;

            if (a1.Count != a2.Count)
                return false;

            var comparer = EqualityComparer<T>.Default;
            for (int i = 0; i < a1.Count; i++)
            {
                if (!comparer.Equals(a1[i], a2[i]))
                    return false;
            }

            return true;
        }

        /// <summary>
        /// Gets the assembly with the given name.
        /// </summary>
        /// <param name="name">The name.</param>
        /// <returns>The assembly or null if not found.</returns>
        public static Assembly GetAssemblyByName(string name)
        {
            return GetAssemblyByName(name, AppDomain.CurrentDomain.GetAssemblies());
        }

        /// <summary>
        /// Gets the assembly with the given name.
        /// </summary>
        /// <param name="name">The name.</param>
        /// <param name="assemblies">The assemblies collection to search for.</param>
        /// <returns>The assembly or null if not found.</returns>
        public static Assembly GetAssemblyByName(string name, Assembly[] assemblies)
        {
            Assembly result = null;
            for (int i = 0; i < assemblies.Length; i++)
            {
                var assemblyName = assemblies[i].GetName();
                if (assemblyName.Name == name)
                {
                    result = assemblies[i];
                    break;
                }
            }
            return result;
        }

<<<<<<< HEAD
        /// <summary>
        /// Reads the color from the binary stream.
        /// </summary>
        /// <param name="stream">The stream.</param>
        /// <returns>The value.</returns>
        public static Color32 ReadColor32(this BinaryReader stream)
        {
            return new Color32(stream.ReadByte(), stream.ReadByte(), stream.ReadByte(), stream.ReadByte());
        }

        /// <summary>
        /// Reads the color from the binary stream.
        /// </summary>
        /// <param name="stream">The stream.</param>
        /// <returns>The value.</returns>
        public static Color ReadColor(this BinaryReader stream)
        {
            return new Color(stream.ReadSingle(), stream.ReadSingle(), stream.ReadSingle(), stream.ReadSingle());
        }

        /// <summary>
        /// Reads the Vector2 from the binary stream.
        /// </summary>
        /// <param name="stream">The stream.</param>
        /// <returns>The value.</returns>
        public static Vector2 ReadVector2(this BinaryReader stream)
        {
            return new Vector2(stream.ReadSingle(), stream.ReadSingle());
        }

        /// <summary>
        /// Reads the Vector3 from the binary stream.
        /// </summary>
        /// <param name="stream">The stream.</param>
        /// <returns>The value.</returns>
        public static Vector3 ReadVector3(this BinaryReader stream)
        {
            return new Vector3(stream.ReadSingle(), stream.ReadSingle(), stream.ReadSingle());
        }

        /// <summary>
        /// Reads the Vector4 from the binary stream.
        /// </summary>
        /// <param name="stream">The stream.</param>
        /// <returns>The value.</returns>
        public static Vector4 ReadVector4(this BinaryReader stream)
        {
            return new Vector4(stream.ReadSingle(), stream.ReadSingle(), stream.ReadSingle(), stream.ReadSingle());
        }

        /// <summary>
        /// Reads the Quaternion from the binary stream.
        /// </summary>
        /// <param name="stream">The stream.</param>
        /// <returns>The value.</returns>
        public static Quaternion ReadQuaternion(this BinaryReader stream)
        {
            return new Quaternion(stream.ReadSingle(), stream.ReadSingle(), stream.ReadSingle(), stream.ReadSingle());
        }

        /// <summary>
        /// Writes the color to the binary stream.
        /// </summary>
        /// <param name="stream">The stream.</param>
        /// <param name="value">The value to write.</param>
        public static void Write(this BinaryWriter stream, Color32 value)
        {
            stream.Write(value.R);
            stream.Write(value.G);
            stream.Write(value.B);
            stream.Write(value.A);
        }

        /// <summary>
        /// Writes the color to the binary stream.
        /// </summary>
        /// <param name="stream">The stream.</param>
        /// <param name="value">The value to write.</param>
        public static void Write(this BinaryWriter stream, Color value)
        {
            stream.Write(value.R);
            stream.Write(value.G);
            stream.Write(value.B);
            stream.Write(value.A);
        }

        /// <summary>
        /// Writes the Vector2 to the binary stream.
        /// </summary>
        /// <param name="stream">The stream.</param>
        /// <param name="value">The value to write.</param>
        public static void Write(this BinaryWriter stream, Vector2 value)
        {
            stream.Write(value.X);
            stream.Write(value.Y);
        }

        /// <summary>
        /// Writes the Vector3 to the binary stream.
        /// </summary>
        /// <param name="stream">The stream.</param>
        /// <param name="value">The value to write.</param>
        public static void Write(this BinaryWriter stream, Vector3 value)
        {
            stream.Write(value.X);
            stream.Write(value.Y);
            stream.Write(value.Z);
        }

        /// <summary>
        /// Writes the Vector4 to the binary stream.
        /// </summary>
        /// <param name="stream">The stream.</param>
        /// <param name="value">The value to write.</param>
        public static void Write(this BinaryWriter stream, Vector4 value)
        {
            stream.Write(value.X);
            stream.Write(value.Y);
            stream.Write(value.Z);
            stream.Write(value.W);
        }

        /// <summary>
        /// Writes the Quaternion to the binary stream.
        /// </summary>
        /// <param name="stream">The stream.</param>
        /// <param name="value">The value to write.</param>
        public static void Write(this BinaryWriter stream, Quaternion value)
        {
            stream.Write(value.X);
            stream.Write(value.Y);
            stream.Write(value.Z);
            stream.Write(value.W);
=======
        internal static T[] ExtractArrayFromList<T>(List<T> list)
        {
            T[] result = null;
            if (list != null)
            {
                // TODO: move it to the native code
                var field = list.GetType().GetField("_items", BindingFlags.Instance | BindingFlags.NonPublic);
                result = (T[])field.GetValue(list);
            }
            return result;
>>>>>>> b22aeaea
        }
    }
}<|MERGE_RESOLUTION|>--- conflicted
+++ resolved
@@ -178,7 +178,18 @@
             return result;
         }
 
-<<<<<<< HEAD
+        internal static T[] ExtractArrayFromList<T>(List<T> list)
+        {
+            T[] result = null;
+            if (list != null)
+            {
+                // TODO: move it to the native code
+                var field = list.GetType().GetField("_items", BindingFlags.Instance | BindingFlags.NonPublic);
+                result = (T[])field.GetValue(list);
+            }
+            return result;
+        }
+
         /// <summary>
         /// Reads the color from the binary stream.
         /// </summary>
@@ -312,18 +323,6 @@
             stream.Write(value.Y);
             stream.Write(value.Z);
             stream.Write(value.W);
-=======
-        internal static T[] ExtractArrayFromList<T>(List<T> list)
-        {
-            T[] result = null;
-            if (list != null)
-            {
-                // TODO: move it to the native code
-                var field = list.GetType().GetField("_items", BindingFlags.Instance | BindingFlags.NonPublic);
-                result = (T[])field.GetValue(list);
-            }
-            return result;
->>>>>>> b22aeaea
         }
     }
 }