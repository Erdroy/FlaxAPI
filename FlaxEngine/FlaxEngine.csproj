﻿<?xml version="1.0" encoding="utf-8"?>
<Project ToolsVersion="14.0" DefaultTargets="Build" xmlns="http://schemas.microsoft.com/developer/msbuild/2003">
  <Import Project="$(MSBuildExtensionsPath)\$(MSBuildToolsVersion)\Microsoft.Common.props" Condition="Exists('$(MSBuildExtensionsPath)\$(MSBuildToolsVersion)\Microsoft.Common.props')" />
  <PropertyGroup>
    <Configuration Condition=" '$(Configuration)' == '' ">Debug</Configuration>
    <Platform Condition=" '$(Platform)' == '' ">AnyCPU</Platform>
    <ProjectTypeGuids>{BE633490-FBA4-41EB-80D4-EFA312592B8E};{FAE04EC0-301F-11D3-BF4B-00C04F79EFBC}</ProjectTypeGuids>
    <ProjectGuid>{7A23ADF2-CAB0-4ED9-9EDC-D9A2B9E51B21}</ProjectGuid>
    <OutputType>Library</OutputType>
    <AppDesignerFolder>Properties</AppDesignerFolder>
    <RootNamespace>FlaxEngine</RootNamespace>
    <AssemblyName>FlaxEngine</AssemblyName>
    <TargetFrameworkVersion>v4.5</TargetFrameworkVersion>
    <FileAlignment>512</FileAlignment>
    <TargetFrameworkProfile />
  </PropertyGroup>
  <PropertyGroup Condition=" '$(Configuration)|$(Platform)' == 'Debug|AnyCPU' ">
    <DebugSymbols>true</DebugSymbols>
    <DebugType>portable</DebugType>
    <Optimize>false</Optimize>
    <OutputPath>bin\Debug\</OutputPath>
    <DefineConstants>TRACE;DEBUG;FLAX_ASSERTIONS</DefineConstants>
    <ErrorReport>prompt</ErrorReport>
    <WarningLevel>4</WarningLevel>
    <AllowUnsafeBlocks>true</AllowUnsafeBlocks>
    <DocumentationFile>bin\Debug\FlaxEngine.xml</DocumentationFile>
  </PropertyGroup>
  <PropertyGroup Condition=" '$(Configuration)|$(Platform)' == 'Release|AnyCPU' ">
    <DebugType>portable</DebugType>
    <Optimize>true</Optimize>
    <OutputPath>bin\Release\</OutputPath>
    <DefineConstants>TRACE</DefineConstants>
    <ErrorReport>prompt</ErrorReport>
    <WarningLevel>4</WarningLevel>
    <AllowUnsafeBlocks>true</AllowUnsafeBlocks>
    <DocumentationFile>bin\Release\FlaxEngine.xml</DocumentationFile>
    <GenerateSerializationAssemblies>Auto</GenerateSerializationAssemblies>
    <DebugSymbols>true</DebugSymbols>
  </PropertyGroup>
  <ItemGroup>
    <Reference Include="Newtonsoft.Json, Version=10.0.0.0, Culture=neutral, processorArchitecture=MSIL">
      <SpecificVersion>False</SpecificVersion>
      <HintPath>..\Tools\Bin\Newtonsoft.Json.dll</HintPath>
    </Reference>
    <Reference Include="System" />
    <Reference Include="System.Xml" />
  </ItemGroup>
  <ItemGroup>
    <Compile Include="API\Actors\AnimatedModel.cs" />
    <Compile Include="API\Actors\AnimatedModel.Gen.cs" />
    <Compile Include="API\Actors\AudioListener.cs" />
    <Compile Include="API\Actors\AudioListener.Gen.cs" />
    <Compile Include="API\Actors\AudioSource.cs" />
    <Compile Include="API\Actors\AudioSource.Gen.cs" />
    <Compile Include="API\Actors\BoneSocket.cs" />
    <Compile Include="API\Actors\BoneSocket.Gen.cs" />
    <Compile Include="API\Actors\BoxBrush.cs" />
    <Compile Include="API\Actors\BoxBrush.Gen.cs">
      <DependentUpon>BoxBrush.cs</DependentUpon>
    </Compile>
    <Compile Include="API\Actors\Camera.cs" />
    <Compile Include="API\Actors\Camera.Gen.cs">
      <DependentUpon>Camera.cs</DependentUpon>
    </Compile>
    <Compile Include="API\Actors\Collider.cs" />
    <Compile Include="API\Actors\Collider.Gen.cs" />
    <Compile Include="API\Actors\Decal.cs" />
    <Compile Include="API\Actors\Decal.Gen.cs" />
    <Compile Include="API\Actors\EmptyActor.Gen.cs" />
    <Compile Include="API\Actors\EnvironmentProbe.cs" />
    <Compile Include="API\Actors\EnvironmentProbe.Gen.cs">
      <DependentUpon>EnvironmentProbe.cs</DependentUpon>
    </Compile>
    <Compile Include="API\Actors\ExponentialHeightFog.cs" />
    <Compile Include="API\Actors\ExponentialHeightFog.Gen.cs" />
    <Compile Include="API\Actors\Foliage.cs" />
    <Compile Include="API\Actors\Foliage.Gen.cs" />
    <Compile Include="API\Actors\Joint.cs" />
    <Compile Include="API\Actors\Joint.Gen.cs" />
    <Compile Include="API\Actors\Light.cs" />
    <Compile Include="API\Actors\Light.Gen.cs" />
    <Compile Include="API\Actors\StaticModel.cs" />
    <Compile Include="API\Actors\PostFxVolume.cs" />
    <Compile Include="API\Actors\PostFxVolume.Gen.cs" />
    <Compile Include="API\Actors\RigidBody.cs" />
    <Compile Include="API\Actors\RigidBody.Gen.cs" />
    <Compile Include="API\Actors\Scene.cs" />
    <Compile Include="API\Actors\Scene.Gen.cs" />
    <Compile Include="API\Actors\Sky.cs" />
    <Compile Include="API\Actors\Sky.Gen.cs">
      <DependentUpon>Sky.cs</DependentUpon>
    </Compile>
    <Compile Include="API\Actors\Skybox.cs" />
    <Compile Include="API\Actors\Skybox.Gen.cs">
      <DependentUpon>Skybox.cs</DependentUpon>
    </Compile>
    <Compile Include="API\Actors\StaticModel.Gen.cs" />
    <Compile Include="API\Actors\Terrain.cs" />
    <Compile Include="API\Actors\Terrain.Gen.cs" />
    <Compile Include="API\Actors\TextRender.cs" />
    <Compile Include="API\Actors\TextRender.Gen.cs" />
    <Compile Include="API\Actors\UICanvas.cs" />
    <Compile Include="API\Actors\UICanvas.Gen.cs" />
    <Compile Include="API\Actors\UIControl.cs" />
    <Compile Include="API\Actors\UIControl.Gen.cs" />
    <Compile Include="API\Assets\BinaryAsset.cs" />
    <Compile Include="API\Assets\BinaryAsset.Gen.cs" />
    <Compile Include="API\Assets\JsonAsset.cs" />
    <Compile Include="API\Assets\JsonAsset.Gen.cs" />
    <Compile Include="API\Assets\Prefab.cs" />
    <Compile Include="API\Assets\Prefab.Gen.cs" />
    <Compile Include="API\BinaryAssets\Animation.cs" />
    <Compile Include="API\BinaryAssets\Animation.Gen.cs" />
    <Compile Include="API\BinaryAssets\AnimationGraph.cs" />
    <Compile Include="API\BinaryAssets\AnimationGraph.Gen.cs" />
    <Compile Include="API\BinaryAssets\AudioClip.cs" />
    <Compile Include="API\BinaryAssets\AudioClip.Gen.cs" />
    <Compile Include="API\BinaryAssets\CollisionData.cs" />
    <Compile Include="API\BinaryAssets\CollisionData.Gen.cs" />
    <Compile Include="API\BinaryAssets\FontAsset.cs" />
    <Compile Include="API\BinaryAssets\FontAsset.Gen.cs" />
    <Compile Include="API\BinaryAssets\Model.cs" />
    <Compile Include="API\BinaryAssets\Model.Gen.cs" />
    <Compile Include="API\BinaryAssets\RawDataAsset.cs" />
    <Compile Include="API\BinaryAssets\RawDataAsset.Gen.cs" />
    <Compile Include="API\BinaryAssets\SkeletonMask.cs" />
    <Compile Include="API\BinaryAssets\SkeletonMask.Gen.cs" />
    <Compile Include="API\BinaryAssets\SkinnedModel.cs" />
    <Compile Include="API\BinaryAssets\SkinnedModel.Gen.cs" />
    <Compile Include="API\Colliders\BoxCollider.cs" />
    <Compile Include="API\Colliders\BoxCollider.Gen.cs" />
    <Compile Include="API\Colliders\CapsuleCollider.cs" />
    <Compile Include="API\Colliders\CapsuleCollider.Gen.cs" />
    <Compile Include="API\Colliders\CharacterController.cs" />
    <Compile Include="API\Colliders\CharacterController.Gen.cs" />
    <Compile Include="API\Colliders\MeshCollider.cs" />
    <Compile Include="API\Colliders\MeshCollider.Gen.cs" />
    <Compile Include="API\Colliders\SphereCollider.cs" />
    <Compile Include="API\Colliders\SphereCollider.Gen.cs" />
    <Compile Include="API\CreateWindowSettings.cs" />
    <Compile Include="API\Joints\D6Joint.cs" />
    <Compile Include="API\Joints\D6Joint.Gen.cs" />
    <Compile Include="API\Joints\DistanceJoint.cs" />
    <Compile Include="API\Joints\DistanceJoint.Gen.cs" />
    <Compile Include="API\Joints\FixedJoint.cs" />
    <Compile Include="API\Joints\FixedJoint.Gen.cs" />
    <Compile Include="API\Joints\HingeJoint.cs" />
    <Compile Include="API\Joints\HingeJoint.Gen.cs" />
    <Compile Include="API\Joints\SliderJoint.cs" />
    <Compile Include="API\Joints\SliderJoint.Gen.cs" />
    <Compile Include="API\Joints\SphericalJoint.cs" />
    <Compile Include="API\Joints\SphericalJoint.Gen.cs" />
    <Compile Include="API\Lights\LightWithShadow.cs" />
    <Compile Include="API\Lights\LightWithShadow.Gen.cs" />
    <Compile Include="API\Lights\SkyLight.cs" />
    <Compile Include="API\Lights\SkyLight.Gen.cs" />
    <Compile Include="API\LightWithShadows\DirectionalLight.cs" />
    <Compile Include="API\LightWithShadows\DirectionalLight.Gen.cs" />
    <Compile Include="API\LightWithShadows\PointLight.cs" />
    <Compile Include="API\LightWithShadows\PointLight.Gen.cs" />
    <Compile Include="API\LightWithShadows\SpotLight.cs" />
    <Compile Include="API\LightWithShadows\SpotLight.Gen.cs" />
    <Compile Include="API\MaterialBases\Material.cs" />
    <Compile Include="API\MaterialBases\Material.Gen.cs" />
    <Compile Include="API\MaterialBases\MaterialInstance.cs" />
    <Compile Include="API\MaterialBases\MaterialInstance.Gen.cs" />
    <Compile Include="API\Objects\Actor.cs" />
    <Compile Include="API\Objects\Actor.Gen.cs">
      <DependentUpon>Actor.cs</DependentUpon>
    </Compile>
    <Compile Include="API\Objects\Asset.cs" />
    <Compile Include="API\Objects\Asset.Gen.cs">
      <DependentUpon>Asset.cs</DependentUpon>
    </Compile>
    <Compile Include="API\Objects\BasePersistentData.cs" />
    <Compile Include="API\Objects\BasePersistentData.Gen.cs" />
    <Compile Include="API\Objects\Font.cs" />
    <Compile Include="API\Objects\Font.Gen.cs">
      <DependentUpon>Font.cs</DependentUpon>
    </Compile>
    <Compile Include="API\Objects\GPUContext.cs" />
    <Compile Include="API\Objects\GPUContext.Gen.cs" />
    <Compile Include="API\Objects\RenderBuffers.cs" />
    <Compile Include="API\Objects\RenderBuffers.Gen.cs" />
    <Compile Include="API\Objects\RenderTarget.cs" />
    <Compile Include="API\Objects\RenderTarget.Gen.cs" />
    <Compile Include="API\Objects\RenderTask.cs" />
    <Compile Include="API\Objects\RenderTask.Gen.cs" />
    <Compile Include="API\Objects\Script.cs" />
    <Compile Include="API\Objects\Script.Gen.cs">
      <DependentUpon>Script.cs</DependentUpon>
    </Compile>
    <Compile Include="API\Objects\Window.cs" />
    <Compile Include="API\Objects\Window.Gen.cs" />
    <Compile Include="API\Static\Application.cs" />
    <Compile Include="API\Static\Application.Gen.cs" />
    <Compile Include="API\Static\Audio.cs" />
    <Compile Include="API\Static\Audio.Gen.cs" />
    <Compile Include="API\Static\Content.cs" />
    <Compile Include="API\Static\Content.Gen.cs">
      <DependentUpon>Content.cs</DependentUpon>
    </Compile>
    <Compile Include="API\Static\DebugDraw.cs" />
    <Compile Include="API\Static\DebugDraw.Gen.cs" />
    <Compile Include="API\Static\Globals.cs" />
    <Compile Include="API\Static\Globals.Gen.cs" />
    <Compile Include="API\Static\GraphicsDevice.cs" />
    <Compile Include="API\Static\GraphicsDevice.Gen.cs" />
    <Compile Include="API\Static\GraphicsQuality.cs" />
    <Compile Include="API\Static\GraphicsQuality.Gen.cs" />
    <Compile Include="API\Static\Input.cs" />
    <Compile Include="API\Static\Input.Gen.cs">
      <DependentUpon>Input.cs</DependentUpon>
    </Compile>
    <Compile Include="API\Static\MessageBox.cs" />
    <Compile Include="API\Static\MessageBox.Gen.cs" />
    <Compile Include="API\Static\Physics.cs" />
    <Compile Include="API\Static\Physics.Gen.cs" />
    <Compile Include="API\Static\PluginManager.cs" />
    <Compile Include="API\Static\PluginManager.Gen.cs" />
    <Compile Include="API\Static\PrefabManager.cs" />
    <Compile Include="API\Static\PrefabManager.Gen.cs" />
    <Compile Include="API\Static\Profiler.cs" />
    <Compile Include="API\Static\Profiler.Gen.cs" />
    <Compile Include="API\Static\Render2D.cs" />
    <Compile Include="API\Static\Render2D.Gen.cs">
      <DependentUpon>Render2D.cs</DependentUpon>
    </Compile>
    <Compile Include="API\Static\SceneManager.cs" />
    <Compile Include="API\Static\SceneManager.Gen.cs" />
    <Compile Include="API\Static\Screen.cs" />
    <Compile Include="API\Static\Screen.Gen.cs" />
    <Compile Include="API\Static\Scripting.cs" />
    <Compile Include="API\Static\Time.cs" />
    <Compile Include="API\Static\Time.Gen.cs">
      <DependentUpon>Time.cs</DependentUpon>
    </Compile>
    <Compile Include="API\TextureBases\CubeTexture.cs" />
    <Compile Include="API\TextureBases\CubeTexture.Gen.cs" />
    <Compile Include="API\TextureBases\IESProfile.cs" />
    <Compile Include="API\TextureBases\IESProfile.Gen.cs" />
    <Compile Include="API\TextureBases\SpriteAtlas.cs" />
    <Compile Include="API\TextureBases\SpriteAtlas.Gen.cs" />
    <Compile Include="API\TextureBases\Texture.cs" />
    <Compile Include="API\TextureBases\Texture.Gen.cs" />
    <Compile Include="AssetTypes\TextureBase.cs" />
    <Compile Include="Attributes\Editor\AssetReferenceAttribute.cs" />
    <Compile Include="Attributes\Editor\CustomEditorAliasAttribute.cs" />
    <Compile Include="Attributes\Editor\DefaultEditorAttribute.cs" />
    <Compile Include="Attributes\Editor\EditorDisplayAttribute.cs" />
    <Compile Include="Attributes\Editor\EnumDisplayAttribute.cs" />
    <Compile Include="Attributes\Editor\ExpandGroupsAttribute.cs" />
    <Compile Include="Attributes\Editor\HeaderAttribute.cs" />
    <Compile Include="Attributes\Editor\LimitAttribute.cs" />
    <Compile Include="Attributes\Editor\MultilineTextAttribute.cs" />
    <Compile Include="Attributes\Editor\RangeAttribute.cs" />
    <Compile Include="Attributes\Editor\ReadOnlyAttribute.cs" />
    <Compile Include="Attributes\Editor\ShowInEditorAttribute.cs" />
    <Compile Include="Attributes\Editor\SpaceAttribute.cs" />
    <Compile Include="Attributes\Editor\VisibleIfAttribute.cs" />
    <Compile Include="Attributes\MemberCollectionAttribute.cs" />
    <Compile Include="Attributes\NoSerializeAttribute.cs" />
    <Compile Include="Attributes\PersisitentDataAttribute.cs" />
    <Compile Include="Attributes\SerializeAttribute.cs" />
    <Compile Include="Attributes\Editor\TooltipAttribute.cs" />
    <Compile Include="Attributes\UnmanagedCallAttribute.cs" />
    <Compile Include="Configurations\PersistentDataConfig.cs" />
    <Compile Include="Engine\AnimationGraphParameter.cs" />
    <Compile Include="Engine\AudioDevice.cs" />
    <Compile Include="Engine\BrushSurface.cs" />
    <Compile Include="Engine\Collision.cs" />
    <Compile Include="Engine\ContactPoint.cs" />
    <Compile Include="Engine\FontReference.cs" />
    <Compile Include="Engine\Gamepad.cs" />
    <Compile Include="Engine\GamepadLayout.cs" />
    <Compile Include="Engine\GamepadVibrationState.cs" />
    <Compile Include="Engine\HideFlags.cs" />
    <Compile Include="Engine\InputAxis.cs" />
    <Compile Include="Engine\InputEvent.cs" />
    <Compile Include="Engine\ISceneObject.cs" />
    <Compile Include="Engine\ITransformable.cs" />
    <Compile Include="Engine\Limits.cs" />
    <Compile Include="Engine\MaterialSlot.cs" />
    <Compile Include="Engine\Mesh.cs" />
    <Compile Include="Engine\ModelEntryInfo.cs" />
    <Compile Include="Engine\ModelLOD.cs" />
    <Compile Include="Engine\PhysicalMaterial.cs" />
    <Compile Include="Engine\RayCastHit.cs" />
    <Compile Include="Engine\SceneReference.cs" />
    <Compile Include="Engine\SkeletonBone.cs" />
    <Compile Include="Engine\SkeletonNode.cs" />
    <Compile Include="Engine\SkinnedMesh.cs" />
    <Compile Include="Engine\SpringParameters.cs" />
    <Compile Include="Enums\AlphaBlendMode.cs" />
    <Compile Include="Enums\ForceMode.cs" />
    <Compile Include="Enums\Keys.cs" />
    <Compile Include="Enums\PhysicsCombineMode.cs" />
    <Compile Include="Enums\PlatformType.cs" />
    <Compile Include="Enums\Quality.cs" />
    <Compile Include="Enums\RigidbodyConstraints.cs" />
    <Compile Include="Enums\UI.cs" />
    <Compile Include="Attributes\Editor\CustomEditorAttribute.cs" />
    <Compile Include="Attributes\Editor\EditorOrderAttribute.cs" />
    <Compile Include="Collections\CircularBuffer.cs" />
    <Compile Include="Collections\IOrderedDictionary.cs" />
    <Compile Include="Collections\OrderedDictionary.cs">
      <DependentUpon>IOrderedDictionary.cs</DependentUpon>
    </Compile>
    <Compile Include="Enums\WindowEnums.cs" />
    <Compile Include="GUI\Brushes\LinearGradientBrush.cs" />
    <Compile Include="GUI\Brushes\MaterialBrush.cs" />
    <Compile Include="GUI\Brushes\RenderTargetBrush.cs" />
    <Compile Include="GUI\Brushes\SolidColorBrush.cs" />
    <Compile Include="GUI\Brushes\SpriteBrush.cs" />
    <Compile Include="GUI\Brushes\TextureBrush.cs" />
    <Compile Include="GUI\CanvasContainer.cs" />
    <Compile Include="GUI\CanvasRootControl.cs" />
    <Compile Include="GUI\Common\Border.cs" />
    <Compile Include="GUI\Common\Button.cs" />
    <Compile Include="GUI\Common\CheckBox.cs" />
    <Compile Include="GUI\Brushes\IBrush.cs" />
    <Compile Include="GUI\Common\Dropdown.cs" />
    <Compile Include="GUI\Common\Image.cs" />
    <Compile Include="GUI\Common\Label.cs" />
    <Compile Include="GUI\Common\ProgressBar.cs" />
    <Compile Include="GUI\Common\Spacer.cs" />
    <Compile Include="GUI\ContainerControl.cs" />
    <Compile Include="GUI\Control.Bounds.cs">
      <DependentUpon>Control.cs</DependentUpon>
    </Compile>
    <Compile Include="GUI\Control.cs" />
    <Compile Include="GUI\DragData.cs" />
    <Compile Include="GUI\DragDataFiles.cs" />
    <Compile Include="GUI\DragDataText.cs" />
    <Compile Include="GUI\Enums.cs" />
    <Compile Include="GUI\Common\TextBox.cs" />
    <Compile Include="GUI\Common\TextBox.Keys.cs">
      <DependentUpon>TextBox.cs</DependentUpon>
    </Compile>
    <Compile Include="GUI\Margin.cs" />
    <Compile Include="GUI\Panels\BlurPanel.cs" />
    <Compile Include="GUI\Panels\DropPanel.cs" />
    <Compile Include="GUI\Panels\GridPanel.cs" />
    <Compile Include="GUI\Panels\HorizontalPanel.cs" />
    <Compile Include="GUI\Panels\HScrollBar.cs" />
    <Compile Include="GUI\Panels\PanelWithMargins.cs" />
    <Compile Include="GUI\Panels\ScrollBar.cs" />
    <Compile Include="GUI\Panels\Panel.cs" />
    <Compile Include="GUI\Panels\SplitPanel.cs" />
    <Compile Include="GUI\Panels\TilesPanel.cs" />
    <Compile Include="GUI\Panels\UniformGridPanel.cs" />
    <Compile Include="GUI\Panels\VerticalPanel.cs" />
    <Compile Include="GUI\Panels\VScrollBar.cs" />
    <Compile Include="GUI\RenderOutputControl.cs" />
    <Compile Include="GUI\ScrollableControl.cs" />
    <Compile Include="GUI\Style.cs" />
    <Compile Include="GUI\Tooltip.cs" />
    <Compile Include="GUI\RootControl.cs" />
    <Compile Include="API\Actors\EmptyActor.cs" />
    <Compile Include="Assertions\Assert.cs" />
    <Compile Include="Assertions\AssertionException.cs" />
    <Compile Include="Assertions\AssertionMessageUtil.cs" />
    <Compile Include="Assertions\FloatComparer.cs" />
    <Compile Include="AssetTypes\MaterialBase.cs" />
    <Compile Include="AssetTypes\Shader.cs" />
    <Compile Include="Enums\BrushMode.cs" />
    <Compile Include="Enums\Input.Enums.cs" />
    <Compile Include="GUI\WindowRootControl.cs" />
    <Compile Include="Json\JsonSerializer.cs" />
    <Compile Include="Json\JsonCustomSerializers\ExtendedDefaultContractResolver.cs" />
    <Compile Include="Json\UnmanagedStringReader.cs" />
    <Compile Include="Math\BoundingBox.cs" />
    <Compile Include="Math\BoundingFrustum.cs" />
    <Compile Include="Math\BoundingSphere.cs" />
    <Compile Include="Internals\ClassLibraryInitializer.cs" />
    <Compile Include="Math\CollisionsHelper.cs" />
    <Compile Include="Math\Color.cs" />
    <Compile Include="Math\Color.Palette.cs">
      <DependentUpon>Color.cs</DependentUpon>
    </Compile>
    <Compile Include="Math\Color32.cs" />
    <Compile Include="Engine\Debug.cs" />
    <Compile Include="Internals\DebugLogHandler.cs" />
    <Compile Include="Attributes\ExecuteInEditModeAttribute.cs" />
    <Compile Include="Attributes\Editor\HideInEditorAttribute.cs" />
    <Compile Include="Engine\ILogger.cs" />
    <Compile Include="Engine\ILogHandler.cs" />
    <Compile Include="Engine\Logger.cs">
      <DependentUpon>ILogger.cs</DependentUpon>
    </Compile>
    <Compile Include="Enums\LogType.cs" />
    <Compile Include="Math\ColorHSV.cs" />
    <Compile Include="Math\FloatR10G10B10A2.cs" />
    <Compile Include="Math\FloatR11G11B10.cs" />
    <Compile Include="Math\Half.cs" />
    <Compile Include="Math\Half2.cs" />
    <Compile Include="Math\Half3.cs" />
    <Compile Include="Math\Half4.cs" />
    <Compile Include="Math\HalfUtils.cs" />
    <Compile Include="Math\Int2.cs" />
    <Compile Include="Math\Int3.cs" />
    <Compile Include="Math\Int4.cs" />
    <Compile Include="Math\Mathf.cs" />
    <Compile Include="Math\Matrix.cs" />
    <Compile Include="Math\Matrix2x2.cs" />
    <Compile Include="Math\Matrix3x3.cs" />
    <Compile Include="Math\OrientedBoundingBox.cs" />
    <Compile Include="Math\Rectangle.cs" />
    <Compile Include="Math\SphericalHarmonics.cs" />
    <Compile Include="Math\Transform.cs" />
    <Compile Include="Math\TypeConverters\ColorConverter.cs" />
    <Compile Include="Math\TypeConverters\Int2Converter.cs" />
    <Compile Include="Math\TypeConverters\Int3Converter.cs" />
    <Compile Include="Math\TypeConverters\Int4Converter.cs" />
    <Compile Include="Math\TypeConverters\QuaternionConverter.cs" />
    <Compile Include="Math\TypeConverters\Vector2Converter.cs" />
    <Compile Include="Math\TypeConverters\Vector3Converter.cs" />
    <Compile Include="Math\TypeConverters\Vector4Converter.cs" />
    <Compile Include="Math\Viewport.cs" />
    <Compile Include="Engine\Object.cs" />
    <Compile Include="Math\Plane.cs" />
    <Compile Include="Plugins\GamePlugin.cs" />
    <Compile Include="Plugins\Plugin.cs" />
    <Compile Include="Plugins\PluginDescription.cs" />
    <Compile Include="Properties\AssemblyInfo.cs" />
    <Compile Include="Math\Quaternion.cs" />
    <Compile Include="Math\Ray.cs" />
    <Compile Include="Attributes\RequireChildActorAttribute.cs" />
    <Compile Include="Enums\ShadowsCastingMode.cs" />
    <Compile Include="Enums\StaticFlags.cs" />
    <Compile Include="Internals\UnhandledExceptionHandler.cs" />
    <Compile Include="Engine\Exceptions\FlaxException.cs" />
    <Compile Include="Math\Vector2.cs" />
    <Compile Include="Math\Vector3.cs" />
    <Compile Include="Math\Vector4.cs" />
    <Compile Include="Rendering\CullMode.cs" />
    <Compile Include="Rendering\CustomRenderTask.cs" />
    <Compile Include="Rendering\DrawCallsCollector.cs" />
    <Compile Include="Rendering\Enums.cs" />
<<<<<<< HEAD
    <Compile Include="Rendering\IDrawable.cs" />
=======
    <Compile Include="Rendering\FormatFeatures.cs" />
    <Compile Include="Rendering\FormatSupport.cs" />
>>>>>>> 77f754e1
    <Compile Include="Rendering\LightmapSettings.cs" />
    <Compile Include="Rendering\MainRenderTask.cs" />
    <Compile Include="Rendering\MaterialInfo.cs" />
    <Compile Include="Rendering\MaterialParameter.cs" />
    <Compile Include="Rendering\MSAALevel.cs" />
    <Compile Include="Rendering\PixelFormat.cs" />
    <Compile Include="Rendering\PixelFormatExtensions.cs" />
    <Compile Include="Rendering\PostProcessEffect.cs" />
    <Compile Include="Rendering\PostProcessSettings.cs" />
    <Compile Include="Rendering\RenderPass.cs" />
    <Compile Include="Rendering\RenderView.cs" />
    <Compile Include="Rendering\SceneRenderTask.cs" />
    <Compile Include="Rendering\TessellationMethod.cs" />
    <Compile Include="Rendering\TextureDimensions.cs" />
    <Compile Include="Rendering\TextureFlags.cs" />
    <Compile Include="Rendering\ViewFlags.cs" />
    <Compile Include="Rendering\ViewMode.cs" />
    <Compile Include="Utilities\Screenshot.cs" />
    <Compile Include="Utilities\Extenstions.cs" />
    <Compile Include="Utilities\State.cs" />
    <Compile Include="Utilities\StateMachine.cs" />
    <Compile Include="Utilities\StringUtils.cs" />
    <Compile Include="Utilities\Utils.cs" />
  </ItemGroup>
  <ItemGroup>
    <Service Include="{508349B6-6B84-4DF5-91F0-309BEEBAD82D}" />
  </ItemGroup>
  <ItemGroup>
    <None Include=".editorconfig" />
  </ItemGroup>
  <Import Project="$(MSBuildToolsPath)\Microsoft.CSharp.targets" />
  <Target Name="AfterBuild">
    <Exec Command="call &quot;$(SolutionDir)onbuild.bat&quot; -Engine" Condition=" '$(OS)' == 'Windows_NT' " />
  </Target>
</Project><|MERGE_RESOLUTION|>--- conflicted
+++ resolved
@@ -437,12 +437,10 @@
     <Compile Include="Rendering\CustomRenderTask.cs" />
     <Compile Include="Rendering\DrawCallsCollector.cs" />
     <Compile Include="Rendering\Enums.cs" />
-<<<<<<< HEAD
     <Compile Include="Rendering\IDrawable.cs" />
-=======
     <Compile Include="Rendering\FormatFeatures.cs" />
     <Compile Include="Rendering\FormatSupport.cs" />
->>>>>>> 77f754e1
+    <Compile Include="Rendering\FormatSupport.cs" />
     <Compile Include="Rendering\LightmapSettings.cs" />
     <Compile Include="Rendering\MainRenderTask.cs" />
     <Compile Include="Rendering\MaterialInfo.cs" />
