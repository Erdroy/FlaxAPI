// Copyright (c) 2012-2019 Wojciech Figat. All rights reserved.
<<<<<<< HEAD
=======

using System.Collections.Generic;
>>>>>>> 0f2e7949

namespace FlaxEngine.GUI
{
    /// <summary>
    /// GUI root control that is represented by a window or an canvas and can contain children but has no parent at all. It's a source of the input events.
    /// </summary>
    public abstract class RootControl : ContainerControl
    {
        private static ContainerControl _gameRoot;
        private static CanvasContainer _canvasContainer = new CanvasContainer();

        /// <summary>
        /// Gets the main GUI control (it can be window or editor overriden control). Use it to plug-in custom GUI controls.
        /// </summary>
        public static ContainerControl GameRoot
        {
            get => _gameRoot;
            internal set
            {
                _gameRoot = value;
                _canvasContainer.Parent = _gameRoot;
            }
        }

        /// <summary>
        /// Gets the canvas controls root container.
        /// </summary>
        internal static CanvasContainer CanvasRoot => _canvasContainer;

        /// <summary>
        /// Gets or sets the current focused control
        /// </summary>
        public abstract Control FocusedControl { get; set; }

        /// <summary>
        /// Gets the tracking mouse offset.
        /// </summary>
        public abstract Vector2 TrackingMouseOffset { get; }

        /// <summary>
        /// Gets or sets the position of the mouse in the window space coordinates.
        /// </summary>
        public abstract Vector2 MousePosition { get; set; }

        /// <summary>
        /// The update callbacks collection. Controls can register for this to get the update event for logic handling.
        /// </summary>
        public readonly List<UpdateDelegate> UpdateCallbacks = new List<UpdateDelegate>(1024);

        /// <summary>
        /// The update callbacks to add before invoking the update.
        /// </summary>
        public List<UpdateDelegate> UpdateCallbacksToAdd = new List<UpdateDelegate>();

        /// <summary>
        /// The update callbacks to remove before invoking the update.
        /// </summary>
        public List<UpdateDelegate> UpdateCallbacksToRemove = new List<UpdateDelegate>();

        /// <summary>
        /// Initializes a new instance of the <see cref="RootControl"/> class.
        /// </summary>
        protected RootControl()
        : base(0, 0, 100, 60)
        {
            CanFocus = false;
        }

        /// <inheritdoc />
        public override void Update(float deltaTime)
        {
            base.Update(deltaTime);

            // Flush requests
            Profiler.BeginEvent("RootControl.SyncCallbacks");
            for (int i = 0; i < UpdateCallbacksToAdd.Count; i++)
            {
                UpdateCallbacks.Add(UpdateCallbacksToAdd[i]);
            }
            UpdateCallbacksToAdd.Clear();
            for (int i = 0; i < UpdateCallbacksToRemove.Count; i++)
            {
                UpdateCallbacks.Remove(UpdateCallbacksToRemove[i]);
            }
            UpdateCallbacksToRemove.Clear();
            Profiler.EndEvent();

            // Perform the UI update
            try
            {
                Profiler.BeginEvent("RootControl.Update");
                for (int i = 0; i < UpdateCallbacks.Count; i++)
                {
                    UpdateCallbacks[i](deltaTime);
                }
            }
            finally
            {
                Profiler.EndEvent();
            }
        }

        /// <summary>
        /// Starts the mouse tracking. Used by the scrollbars, splitters, etc.
        /// </summary>
        /// <param name="control">The target control that want to track mouse. It will receive OnMouseMove event.</param>
        /// <param name="useMouseScreenOffset">If set to <c>true</c> will use mouse screen offset.</param>
        public abstract void StartTrackingMouse(Control control, bool useMouseScreenOffset);

        /// <summary>
        /// Ends the mouse tracking.
        /// </summary>
        public abstract void EndTrackingMouse();

        /// <summary>
        /// Gets keyboard key state.
        /// </summary>
        /// <param name="key">Key to check.</param>
        /// <returns>True while the user holds down the key identified by id.</returns>
        public abstract bool GetKey(Keys key);

        /// <summary>
        /// Gets keyboard key down state.
        /// </summary>
        /// <param name="key">Key to check.</param>
        /// <returns>True during the frame the user releases the key.</returns>
        public abstract bool GetKeyDown(Keys key);

        /// <summary>
        /// Gets keyboard key up state.
        /// </summary>
        /// <param name="key">Key to check.</param>
        /// <returns>True during the frame the user starts pressing down the key.</returns>
        public abstract bool GetKeyUp(Keys key);

        /// <summary>
        /// Gets mouse button state.
        /// </summary>
        /// <param name="button">Mouse button to check.</param>
        /// <returns>True while the user holds down the button.</returns>
        public abstract bool GetMouseButton(MouseButton button);

        /// <summary>
        /// Gets mouse button down state.
        /// </summary>
        /// <param name="button">Mouse button to check.</param>
        /// <returns>True during the frame the user starts pressing down the button.</returns>
        public abstract bool GetMouseButtonDown(MouseButton button);

        /// <summary>
        /// Gets mouse button up state.
        /// </summary>
        /// <param name="button">Mouse button to check.</param>
        /// <returns>True during the frame the user releases the button.</returns>
        public abstract bool GetMouseButtonUp(MouseButton button);

        /// <inheritdoc />
        public override RootControl Root => this;
    }
}<|MERGE_RESOLUTION|>--- conflicted
+++ resolved
@@ -1,9 +1,6 @@
 // Copyright (c) 2012-2019 Wojciech Figat. All rights reserved.
-<<<<<<< HEAD
-=======
 
 using System.Collections.Generic;
->>>>>>> 0f2e7949
 
 namespace FlaxEngine.GUI
 {
