--- conflicted
+++ resolved
@@ -26,14 +26,9 @@
         private bool _waitingForInput;
         private VisjectCMGroup _surfaceParametersGroup;
         private Panel _panel1;
-<<<<<<< HEAD
-        private VerticalPanel _panel2;
+        private VerticalPanel _groupsPanel;
         private readonly Func<List<SurfaceParameter>> _parametersGetter;
-=======
-        private VerticalPanel _groupsPanel;
-        private Func<List<SurfaceParameter>> _parametersGetter;
         private Elements.Box _selectedBox;
->>>>>>> 08729efa
 
         /// <summary>
         /// The selected item
@@ -137,17 +132,12 @@
             for (int i = 0; i < _groups.Count; i++)
             {
                 _groups[i].UpdateFilter(_searchBox.Text);
-
-<<<<<<< HEAD
+                _groups[i].UpdateItemSort(_selectedBox);
+            }
+
+            SortGroups();
+
             // If no item is selected (or it's not visible anymore), select the top one
-=======
-                _groups[i].UpdateItemSort(_selectedBox);
-            }
-
-            SortGroups();
-
-            //If no item is selected (or it's not visible anymore), select the top one
->>>>>>> 08729efa
             if (SelectedItem == null || !SelectedItem.VisibleInHierarchy)
             {
                 SelectedItem = _groups.Find(g => g.Visible)?.Children.Find(c => c.Visible && c is VisjectCMItem) as VisjectCMItem;
@@ -281,12 +271,7 @@
                 }
                 group.SortChildren();
                 group.UnlockChildrenRecursive();
-<<<<<<< HEAD
-                group.Parent = _panel2;
-
-=======
                 group.Parent = _groupsPanel;
->>>>>>> 08729efa
                 _groups.Add(group);
                 _surfaceParametersGroup = group;
             }
