--- conflicted
+++ resolved
@@ -1,224 +1,201 @@
-// Copyright (c) 2012-2018 Wojciech Figat. All rights reserved.
-
-using System.Linq;
-using FlaxEditor.Surface.ContextMenu;
-using FlaxEditor.Surface.Elements;
-using FlaxEngine;
-using FlaxEngine.GUI;
-
-namespace FlaxEditor.Surface
-{
-    public partial class VisjectSurface
-    {
-        private ContextMenuButton _cmCopyButton;
-        private ContextMenuButton _cmPasteButton;
-        private ContextMenuButton _cmDuplicateButton;
-        private ContextMenuButton _cmCutButton;
-        private ContextMenuButton _cmDeleteButton;
-        private ContextMenuButton _cmRemoveNodeConnectionsButton;
-        private ContextMenuButton _cmRemoveBoxConnectionsButton;
-
-        /// <summary>
-        /// Sets the primary menu for the Visject nodes spawning. Can be overriden per surface or surface context. Set to null to restore the default menu.
-        /// </summary>
-        /// <param name="menu">The menu to override with (use null if restore the default value).</param>
-        protected void SetPrimaryMenu(VisjectCM menu)
-        {
-            menu = menu ?? _cmPrimaryMenu;
-
-            _activeVisjectCM = menu;
-        }
-
-        /// <summary>
-        /// Shows the primary menu.
-        /// </summary>
-        /// <param name="location">The location in the Surface Space.</param>
-        public void ShowPrimaryMenu(Vector2 location)
-        {
-<<<<<<< HEAD
-            _activeVisjectCM.Show(this, location);
-=======
-            // Offset added in case the user doesn't like the box and
-            //   wants to quickly get rid of it by clicking
-            location += new Vector2(5);
-            _cmPrimaryMenu.Show(this, location, _startBox);
->>>>>>> 08729efa
-            _cmStartPos = location;
-        }
-
-        /// <summary>
-        /// Shows the secondary context menu.
-        /// </summary>
-        /// <param name="location">The location in the Surface Space.</param>
-        public void ShowSecondaryCM(Vector2 location)
-        {
-            var selection = SelectedNodes;
-            if (selection.Count == 0)
-                return;
-
-            // Update context menu buttons
-            _cmPasteButton.Enabled = CanPaste();
-            _cmCutButton.Enabled = selection.All(node => (node.Archetype.Flags & NodeFlags.NoRemove) == 0);
-            _cmDeleteButton.Enabled = _cmCutButton.Enabled;
-            var boxUnderMouse = GetChildAtRecursive(location) as Box;
-            _cmRemoveBoxConnectionsButton.Enabled = boxUnderMouse != null && boxUnderMouse.HasAnyConnection;
-            _cmRemoveBoxConnectionsButton.Tag = boxUnderMouse;
-
-            // Show secondary context menu
-            _cmStartPos = location;
-            _cmSecondaryMenu.Tag = selection;
-            _cmSecondaryMenu.Show(this, location);
-        }
-
-<<<<<<< HEAD
-        /// <summary>
-        /// Handles Visject CM item click event by spawning the selected item.
-        /// </summary>
-        /// <param name="visjectCmItem">The item.</param>
-        protected void OnPrimaryMenuButtonClick(VisjectCMItem visjectCmItem)
-=======
-        private void OnPrimaryMenuVisibleChanged(Control primaryMenu)
-        {
-            if (!primaryMenu.Visible)
-            {
-                _startBox = null;
-            }
-        }
-
-        private void OnPrimaryMenuButtonClick(VisjectCMItem visjectCmItem, Box selectedBox)
->>>>>>> 08729efa
-        {
-            var node = Context.SpawnNode(
-                visjectCmItem.GroupArchetype,
-                visjectCmItem.NodeArchetype,
-                _rootControl.PointFromParent(_cmStartPos),
-                visjectCmItem.Data
-            );
-
-            // And, if the user is patiently waiting for his box to get connected to the newly created one
-<<<<<<< HEAD
-            //   fulfill his wish! #MagicLamp? #Genie?
-            if (_connectionInstigator is Box startBox)
-=======
-            //   fulfill his wish!
-            if (selectedBox != null)
->>>>>>> 08729efa
-            {
-                _startBox = selectedBox;
-                Box alternativeBox = null;
-<<<<<<< HEAD
-                foreach (var box in node.GetBoxes().Where(box => box.IsOutput != startBox.IsOutput))
-                {
-                    if ((startBox.CurrentType & box.CurrentType) != 0)
-=======
-                foreach (var box in node.GetBoxes().Where(box => box.IsOutput != selectedBox.IsOutput))
-                {
-                    if ((selectedBox.CurrentType & box.CurrentType) != 0)
->>>>>>> 08729efa
-                    {
-                        ConnectingEnd(box);
-                        return;
-                    }
-
-<<<<<<< HEAD
-                    if (alternativeBox == null && startBox.CanUseType(box.CurrentType))
-=======
-                    if (alternativeBox == null && selectedBox.CanUseType(box.CurrentType))
->>>>>>> 08729efa
-                    {
-                        alternativeBox = box;
-                    }
-                }
-
-                if (alternativeBox != null)
-                {
-                    ConnectingEnd(alternativeBox);
-                }
-                else
-                {
-                    ConnectingEnd(null);
-                }
-            }
-
-            // Disable intelligent connecting for now
-            /*
-            var toBeDeselected = new System.Collections.Generic.List<SurfaceNode>();
-
-            using (var outputBoxes = Selection
-                                     .OrderBy(n => n.Top)
-                                     .SelectMany(n => n.GetBoxes())
-                                     .Where(b => b.IsOutput && !b.HasAnyConnection)
-                                     .GetEnumerator())
-            {
-                // For each input box (I'm assuming that they are sorted properly)
-                foreach (var inputBox in node.GetBoxes().Where(box => !box.IsOutput))
-                {
-                    Box connectWith = null;
-
-                    // Find the next decent output box and connect them
-                    while (connectWith == null && outputBoxes.MoveNext())
-                    {
-                        var outputBox = outputBoxes.Current;
-                        bool connectAnyways = true;
-
-                        // Can I rely on the box indices?
-                        // If it's a constant node, it needs some special handling (either connect the first box or the other ones, never both)
-                        if (outputBox.ParentNode.GroupArchetype.Name == "Constants")
-                        {
-                            // Don't always connect this sort of box
-                            connectAnyways = false;
-
-                            // If it's the first box, everything is fine?
-                            if (outputBox.ID == 0)
-                            {
-                                // Everything is fine
-                                // If this one doesn't have any alternatives, I can just connect it regardless of the consequences
-                                if (outputBox.ParentNode.Elements.Count(e => e is Box) <= 1)
-                                {
-                                    connectAnyways = true;
-                                }
-                            }
-                            // It's an alternative box
-                            else
-                            {
-                                // The first one is already connected => skip this one!
-                                if (outputBox.ParentNode.GetBox(0).HasAnyConnection)
-                                {
-                                    continue;
-                                }
-                                else
-                                {
-                                    // It's an actual alternative
-                                }
-                            }
-                        }
-
-                        // If they can easily be connected, just do it ✔
-                        if ((inputBox.CurrentType & outputBox.CurrentType) != 0)
-                        {
-                            connectWith = outputBox;
-                        }
-                        else if (connectAnyways && inputBox.CanUseType(outputBox.CurrentType))
-                        {
-                            connectWith = outputBox;
-                        }
-                    }
-                    if (connectWith != null)
-                    {
-                        // Connect them
-                        connectWith.CreateConnection(inputBox);
-                        toBeDeselected.Add(connectWith.ParentNode);
-                    }
-                }
-            }
-
-            foreach (var toDeselect in toBeDeselected)
-            {
-                Deselect(toDeselect);
-            }
-
-            AddToSelection(node);
-            */
-        }
-    }
-}
+// Copyright (c) 2012-2018 Wojciech Figat. All rights reserved.
+
+using System.Linq;
+using FlaxEditor.Surface.ContextMenu;
+using FlaxEditor.Surface.Elements;
+using FlaxEngine;
+using FlaxEngine.GUI;
+
+namespace FlaxEditor.Surface
+{
+    public partial class VisjectSurface
+    {
+        private ContextMenuButton _cmCopyButton;
+        private ContextMenuButton _cmPasteButton;
+        private ContextMenuButton _cmDuplicateButton;
+        private ContextMenuButton _cmCutButton;
+        private ContextMenuButton _cmDeleteButton;
+        private ContextMenuButton _cmRemoveNodeConnectionsButton;
+        private ContextMenuButton _cmRemoveBoxConnectionsButton;
+
+        /// <summary>
+        /// Sets the primary menu for the Visject nodes spawning. Can be overriden per surface or surface context. Set to null to restore the default menu.
+        /// </summary>
+        /// <param name="menu">The menu to override with (use null if restore the default value).</param>
+        protected void SetPrimaryMenu(VisjectCM menu)
+        {
+            menu = menu ?? _cmPrimaryMenu;
+
+            _activeVisjectCM = menu;
+        }
+
+        /// <summary>
+        /// Shows the primary menu.
+        /// </summary>
+        /// <param name="location">The location in the Surface Space.</param>
+        public void ShowPrimaryMenu(Vector2 location)
+        {
+            // Offset added in case the user doesn't like the box and wants to quickly get rid of it by clicking
+            location += new Vector2(5);
+            _activeVisjectCM.Show(this, location, _startBox);
+            _cmStartPos = location;
+        }
+
+        /// <summary>
+        /// Shows the secondary context menu.
+        /// </summary>
+        /// <param name="location">The location in the Surface Space.</param>
+        public void ShowSecondaryCM(Vector2 location)
+        {
+            var selection = SelectedNodes;
+            if (selection.Count == 0)
+                return;
+
+            // Update context menu buttons
+            _cmPasteButton.Enabled = CanPaste();
+            _cmCutButton.Enabled = selection.All(node => (node.Archetype.Flags & NodeFlags.NoRemove) == 0);
+            _cmDeleteButton.Enabled = _cmCutButton.Enabled;
+            var boxUnderMouse = GetChildAtRecursive(location) as Box;
+            _cmRemoveBoxConnectionsButton.Enabled = boxUnderMouse != null && boxUnderMouse.HasAnyConnection;
+            _cmRemoveBoxConnectionsButton.Tag = boxUnderMouse;
+
+            // Show secondary context menu
+            _cmStartPos = location;
+            _cmSecondaryMenu.Tag = selection;
+            _cmSecondaryMenu.Show(this, location);
+        }
+
+        private void OnPrimaryMenuVisibleChanged(Control primaryMenu)
+        {
+            if (!primaryMenu.Visible)
+            {
+                _startBox = null;
+            }
+        }
+
+        /// <summary>
+        /// Handles Visject CM item click event by spawning the selected item.
+        /// </summary>
+        /// <param name="visjectCmItem">The item.</param>
+        /// <param name="selectedBox">The selected box.</param>
+        protected void OnPrimaryMenuButtonClick(VisjectCMItem visjectCmItem, Box selectedBox)
+        {
+            var node = Context.SpawnNode(
+                visjectCmItem.GroupArchetype,
+                visjectCmItem.NodeArchetype,
+                _rootControl.PointFromParent(_cmStartPos),
+                visjectCmItem.Data
+            );
+
+            // And, if the user is patiently waiting for his box to get connected to the newly created one
+            //   fulfill his wish!
+            if (selectedBox is Box startBox)
+            {
+                _startBox = startBox;
+                Box alternativeBox = null;
+                foreach (var box in node.GetBoxes().Where(box => box.IsOutput != selectedBox.IsOutput))
+                {
+                    if ((selectedBox.CurrentType & box.CurrentType) != 0)
+                    {
+                        ConnectingEnd(box);
+                        return;
+                    }
+
+                    if (alternativeBox == null && selectedBox.CanUseType(box.CurrentType))
+                    {
+                        alternativeBox = box;
+                    }
+                }
+
+                if (alternativeBox != null)
+                {
+                    ConnectingEnd(alternativeBox);
+                }
+                else
+                {
+                    ConnectingEnd(null);
+                }
+            }
+
+            // Disable intelligent connecting for now
+            /*
+            var toBeDeselected = new System.Collections.Generic.List<SurfaceNode>();
+
+            using (var outputBoxes = Selection
+                                     .OrderBy(n => n.Top)
+                                     .SelectMany(n => n.GetBoxes())
+                                     .Where(b => b.IsOutput && !b.HasAnyConnection)
+                                     .GetEnumerator())
+            {
+                // For each input box (I'm assuming that they are sorted properly)
+                foreach (var inputBox in node.GetBoxes().Where(box => !box.IsOutput))
+                {
+                    Box connectWith = null;
+
+                    // Find the next decent output box and connect them
+                    while (connectWith == null && outputBoxes.MoveNext())
+                    {
+                        var outputBox = outputBoxes.Current;
+                        bool connectAnyways = true;
+
+                        // Can I rely on the box indices?
+                        // If it's a constant node, it needs some special handling (either connect the first box or the other ones, never both)
+                        if (outputBox.ParentNode.GroupArchetype.Name == "Constants")
+                        {
+                            // Don't always connect this sort of box
+                            connectAnyways = false;
+
+                            // If it's the first box, everything is fine?
+                            if (outputBox.ID == 0)
+                            {
+                                // Everything is fine
+                                // If this one doesn't have any alternatives, I can just connect it regardless of the consequences
+                                if (outputBox.ParentNode.Elements.Count(e => e is Box) <= 1)
+                                {
+                                    connectAnyways = true;
+                                }
+                            }
+                            // It's an alternative box
+                            else
+                            {
+                                // The first one is already connected => skip this one!
+                                if (outputBox.ParentNode.GetBox(0).HasAnyConnection)
+                                {
+                                    continue;
+                                }
+                                else
+                                {
+                                    // It's an actual alternative
+                                }
+                            }
+                        }
+
+                        // If they can easily be connected, just do it ✔
+                        if ((inputBox.CurrentType & outputBox.CurrentType) != 0)
+                        {
+                            connectWith = outputBox;
+                        }
+                        else if (connectAnyways && inputBox.CanUseType(outputBox.CurrentType))
+                        {
+                            connectWith = outputBox;
+                        }
+                    }
+                    if (connectWith != null)
+                    {
+                        // Connect them
+                        connectWith.CreateConnection(inputBox);
+                        toBeDeselected.Add(connectWith.ParentNode);
+                    }
+                }
+            }
+
+            foreach (var toDeselect in toBeDeselected)
+            {
+                Deselect(toDeselect);
+            }
+
+            AddToSelection(node);
+            */
+        }
+    }
+}