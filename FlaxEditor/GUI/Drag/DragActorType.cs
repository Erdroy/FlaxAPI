--- conflicted
+++ resolved
@@ -26,16 +26,11 @@
         /// </summary>
         public const string DragPrefix = "ATYPE!?";
 
-<<<<<<< HEAD
-        /// <inheritdoc />
-        protected override void GatherObjects(DragDataText data, Func<Type, bool> validateFunc)
-=======
         /// <summary>
         /// Creates a new DragHelper
         /// </summary>
         /// <param name="validateFunction">The validation function</param>
         public DragActorType(Func<Type, bool> validateFunction) : base(validateFunction)
->>>>>>> b040696b
         {
         }
 
