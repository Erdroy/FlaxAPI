// Copyright (c) 2012-2018 Wojciech Figat. All rights reserved.

using System;
using System.Collections.Generic;
using FlaxEditor.Content;
using FlaxEngine.GUI;

namespace FlaxEditor.GUI.Drag
{
    public sealed class DragScriptItems : DragScriptItems<DragEventArgs>
    {
        public DragScriptItems(Func<ScriptItem, bool> validateFunction) : base(validateFunction)
        {
        }
    }

    /// <summary>
    /// Helper class for handling <see cref="ScriptItem"/> drag and drop.
    /// </summary>
    /// <seealso cref="ScriptItem" />
    public class DragScriptItems<U> : DragHelper<ScriptItem, U> where U : DragEventArgs
    {
        /// <summary>
        /// The default prefix for drag data used for <see cref="ContentItem"/>.
        /// </summary>
<<<<<<< HEAD
        public const string DragPrefix = DragItems.DragPrefix;

        /// <inheritdoc />
        protected override void GatherObjects(DragDataText data, Func<ScriptItem, bool> validateFunc)
        {
            var items = ParseData(data);
            for (int i = 0; i < items.Length; i++)
            {
                if (validateFunc(items[i]))
                    Objects.Add(items[i]);
            }
        }
=======
        public const string DragPrefix = DragItems<DragEventArgs>.DragPrefix;
>>>>>>> b040696b

        /// <summary>
        /// Creates a new DragHelper
        /// </summary>
        /// <param name="validateFunction">The validation function</param>
        public DragScriptItems(Func<ScriptItem, bool> validateFunction) : base(validateFunction)
        {
        }

        /// <inheritdoc/>
        public override DragData ToDragData(ScriptItem item) => GetDragData(item);

        /// <inheritdoc/>
        public override DragData ToDragData(IEnumerable<ScriptItem> items) => GetDragData(items);

        public static DragData GetDragData(ScriptItem item)
        {
            return DragItems<DragEventArgs>.GetDragData(item);
        }

        public static DragData GetDragData(IEnumerable<ScriptItem> items)
        {
            return DragItems<DragEventArgs>.GetDragData(items);
        }

        public override IEnumerable<ScriptItem> FromDragData(DragData data)
        {
            if (data is DragDataText dataText)
            {
                if (dataText.Text.StartsWith(DragPrefix))
                {
                    // Remove prefix and parse splitted names
                    var paths = dataText.Text.Remove(0, DragPrefix.Length).Split('\n');
                    var results = new List<ScriptItem>(paths.Length);
                    for (int i = 0; i < paths.Length; i++)
                    {
                        // Find element
                        var obj = Editor.Instance.ContentDatabase.FindScript(paths[i]);

                        // Check it
                        if (obj != null)
                            results.Add(obj);
                    }

                    return results.ToArray();
                }
            }
            return new ScriptItem[0];
        }
    }
}<|MERGE_RESOLUTION|>--- conflicted
+++ resolved
@@ -23,22 +23,7 @@
         /// <summary>
         /// The default prefix for drag data used for <see cref="ContentItem"/>.
         /// </summary>
-<<<<<<< HEAD
-        public const string DragPrefix = DragItems.DragPrefix;
-
-        /// <inheritdoc />
-        protected override void GatherObjects(DragDataText data, Func<ScriptItem, bool> validateFunc)
-        {
-            var items = ParseData(data);
-            for (int i = 0; i < items.Length; i++)
-            {
-                if (validateFunc(items[i]))
-                    Objects.Add(items[i]);
-            }
-        }
-=======
         public const string DragPrefix = DragItems<DragEventArgs>.DragPrefix;
->>>>>>> b040696b
 
         /// <summary>
         /// Creates a new DragHelper
